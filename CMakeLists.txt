--- conflicted
+++ resolved
@@ -37,24 +37,14 @@
 # Use C++17 standard
 set_target_properties(networkListenerTcp PROPERTIES
     VERSION ${PROJECT_VERSION}
-<<<<<<< HEAD
-    SOVERSION 1
+    SOVERSION 2
     PUBLIC_HEADER "include/TcpServer.h;include/NetworkListener.h;include/NetworkingDefines.h;include/NetworkListener.tpp"
-=======
-    SOVERSION 2
-    PUBLIC_HEADER "include/TcpServer.h;include/NetworkListener.h;include/NetworkingDefines.h"
->>>>>>> dc7ef670
     CXX_STANDARD 17
     CMAKE_CXX_STANDARD_REQUIRED True)
 set_target_properties(networkListenerTls PROPERTIES
     VERSION ${PROJECT_VERSION}
-<<<<<<< HEAD
-    SOVERSION 1
+    SOVERSION 2
     PUBLIC_HEADER "include/TlsServer.h;include/NetworkListener.h;include/NetworkingDefines.h;include/NetworkListener.tpp"
-=======
-    SOVERSION 2
-    PUBLIC_HEADER "include/TlsServer.h;include/NetworkListener.h;include/NetworkingDefines.h"
->>>>>>> dc7ef670
     CXX_STANDARD 17
     CMAKE_CXX_STANDARD_REQUIRED True)
 
